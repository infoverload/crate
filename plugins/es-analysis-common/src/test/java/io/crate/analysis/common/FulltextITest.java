/*
 * Licensed to Crate under one or more contributor license agreements.
 * See the NOTICE file distributed with this work for additional
 * information regarding copyright ownership.  Crate licenses this file
 * to you under the Apache License, Version 2.0 (the "License"); you may
 * not use this file except in compliance with the License.  You may
 * obtain a copy of the License at
 *
 *     http://www.apache.org/licenses/LICENSE-2.0
 *
 * Unless required by applicable law or agreed to in writing, software
 * distributed under the License is distributed on an "AS IS" BASIS,
 * WITHOUT WARRANTIES OR CONDITIONS OF ANY KIND, either express or
 * implied.  See the License for the specific language governing
 * permissions and limitations under the License.
 *
 * However, if you have executed another commercial license agreement
 * with Crate these terms will supersede the license and you may use the
 * software solely pursuant to the terms of the relevant commercial
 * agreement.
 */

package io.crate.analysis.common;

import static io.crate.protocols.postgres.PGErrorStatus.INTERNAL_ERROR;
import static io.crate.testing.Asserts.assertThrows;
import static io.crate.testing.SQLErrorMatcher.isSQLError;
import static io.netty.handler.codec.http.HttpResponseStatus.BAD_REQUEST;
import static org.hamcrest.Matchers.is;

import java.util.ArrayList;
import java.util.Collection;

import org.elasticsearch.analysis.common.CommonAnalysisPlugin;
import org.elasticsearch.plugins.Plugin;
import org.junit.Test;

import io.crate.integrationtests.SQLTransportIntegrationTest;
import io.crate.integrationtests.Setup;
import io.crate.testing.TestingHelpers;

public class FulltextITest extends SQLTransportIntegrationTest{

    private Setup setup = new Setup(sqlExecutor);

    @Override
    protected Collection<Class<? extends Plugin>> nodePlugins() {
        var plugins = new ArrayList<>(super.nodePlugins());
        plugins.add(CommonAnalysisPlugin.class);
        return plugins;
    }

    @Test
    public void testMatchOptions() throws Exception {
        this.setup.setUpLocationsWithFTIndex();
        refresh();

        execute("select name, _score from locations where match((kind, name_description_ft), 'galaxy') " +
                "using best_fields with (analyzer='english') order by _score desc");
        assertThat(TestingHelpers.printedTable(response.rows()),
            is("End of the Galaxy| 0.74187315\n" +
               "Altair| 0.63013375\n" +
               "Outer Eastern Rim| 0.39226836\n" +
               "North West Ripple| 0.38249224\n"));

        execute("select name, _score from locations where match((kind, name_description_ft), 'galaxy') " +
                "using best_fields with (fuzziness=0.5) order by _score desc");
        assertThat(TestingHelpers.printedTable(response.rows()),
            is("End of the Galaxy| 0.74187315\n" +
               "Altair| 0.63013375\n" +
               "Outer Eastern Rim| 0.39226836\n" +
               "North West Ripple| 0.38249224\n"));

        execute("select name, _score from locations where match((kind, name_description_ft), 'galaxy') " +
                "using best_fields with (fuzziness='AUTO') order by _score desc");
        assertThat(TestingHelpers.printedTable(response.rows()),
            is("End of the Galaxy| 0.74187315\n" +
               "Altair| 0.63013375\n" +
               "Galactic Sector QQ7 Active J Gamma| 0.5251115\n" +
               "Outer Eastern Rim| 0.39226836\n" +
               "North West Ripple| 0.38249224\n")
        );

        execute("select name, _score from locations where match((kind, name_description_ft), 'gala') " +
                "using best_fields with (operator='or', minimum_should_match=2) order by _score desc");
        assertThat(TestingHelpers.printedTable(response.rows()),
            is(""));

        execute("select name, _score from locations where match((kind, name_description_ft), 'gala') " +
                "using phrase_prefix with (slop=1) order by _score desc");
        assertThat(TestingHelpers.printedTable(response.rows()),
            is("Outer Eastern Rim| 1.1364496\n" +
               "Algol| 0.8532188\n" +
               "Galactic Sector QQ7 Active J Gamma| 0.7837707\n" +
               "End of the Galaxy| 0.74187315\n" +
               "Altair| 0.63013375\n" +
               "North West Ripple| 0.38249224\n"));

        execute("select name, _score from locations where match((kind, name_description_ft), 'galaxy') " +
                "using phrase with (tie_breaker=1.0) order by _score desc");
        assertThat(TestingHelpers.printedTable(response.rows()),
            is("End of the Galaxy| 0.74187315\n" +
               "Altair| 0.63013375\n" +
               "Outer Eastern Rim| 0.39226836\n" +
               "North West Ripple| 0.38249224\n"));

        execute("select name, _score from locations where match((kind, name_description_ft), 'galaxy') " +
                "using best_fields with (zero_terms_query='all') order by _score desc");
        assertThat(TestingHelpers.printedTable(response.rows()),
            is("End of the Galaxy| 0.74187315\n" +
               "Altair| 0.63013375\n" +
               "Outer Eastern Rim| 0.39226836\n" +
               "North West Ripple| 0.38249224\n"));
    }

    @Test
    public void testMatchNotOnSubColumn() throws Exception {
        execute("create table matchbox (" +
                "  s string index using fulltext with (analyzer='german')," +
                "  o object as (" +
                "    s string index using fulltext with (analyzer='german')," +
                "    m string index using fulltext with (analyzer='german')" +
                "  )," +
                "  o_ignored object(ignored)" +
                ") with (number_of_replicas=0)");
        execute("insert into matchbox (s, o) values ('Arthur Dent', {s='Zaphod Beeblebroox', m='Ford Prefect'})");
        refresh();
        execute("select * from matchbox where match(s, 'Arthur')");
        assertThat(response.rowCount(), is(1L));

        execute("select * from matchbox where match(o['s'], 'Arthur')");
        assertThat(response.rowCount(), is(0L));

        execute("select * from matchbox where match(o['s'], 'Zaphod')");
        assertThat(response.rowCount(), is(1L));

        execute("select * from matchbox where match(s, 'Zaphod')");
        assertThat(response.rowCount(), is(0L));

        execute("select * from matchbox where match(o['m'], 'Ford')");
        assertThat(response.rowCount(), is(1L));

        assertThrows(() -> execute("select * from matchbox where match(o_ignored['a'], 'Ford')"),
                     isSQLError(is("Can only use MATCH on columns of type STRING or GEO_SHAPE, not on 'undefined'"),
                                INTERNAL_ERROR,
                                BAD_REQUEST,
                                4000));
<<<<<<< HEAD
        // This was never executed on the test before. What would be the expected behaviour. Since the exception is
        // thrown the response is not updated.
        // assertThat(response.rowCount(), is(0L));
=======
>>>>>>> 44a64047
    }

    @Test
    public void testMatchTypes() throws Exception {
        this.setup.setUpLocationsWithFTIndex();
        refresh();

        execute("select name, _score from locations where match((kind 0.8, name_description_ft 0.6), 'planet earth') " +
                "using best_fields order by _score desc");
        assertThat(TestingHelpers.printedTable(response.rows()),
            is("Alpha Centauri| 0.62114334\n" +
               "Bartledan| 0.45822048\n" +
               "| 0.2120642\n" +
               "Allosimanius Syneca| 0.1592113\n" +
               "Galactic Sector QQ7 Active J Gamma| 0.12744746\n"));

        execute("select name, _score from locations where match((kind 0.6, name_description_ft 0.8), 'planet earth') using most_fields order by _score desc");
        assertThat(TestingHelpers.printedTable(response.rows()),
            is("Alpha Centauri| 0.8281911\nBartledan| 0.6109606\n| 0.28275228\nAllosimanius Syneca| 0.21228172\nGalactic Sector QQ7 Active J Gamma| 0.16992995\n"));

        execute("select name, _score from locations where match((kind 0.4, name_description_ft 1.0), 'planet earth') using cross_fields order by _score desc");
        assertThat(TestingHelpers.printedTable(response.rows()),
            is("Alpha Centauri| 1.0352387\nBartledan| 0.7637007\n| 0.35344034\nAllosimanius Syneca| 0.26535213\nGalactic Sector QQ7 Active J Gamma| 0.21241242\n"));

        execute("select name, _score from locations where match((kind 1.0, name_description_ft 0.4), 'Alpha Centauri') using phrase");
        assertThat(TestingHelpers.printedTable(response.rows()),
            is("Alpha Centauri| 0.8281911\n"));

        execute("select name, _score from locations where match(name_description_ft, 'Alpha Centauri') using phrase_prefix");
        assertThat(TestingHelpers.printedTable(response.rows()),
            is("Alpha Centauri| 2.0704775\n"));
    }

    @Test
    public void testSelectWhereMultiColumnMatchDifferentTypesDifferentScore() throws Exception {
        this.setup.setUpLocationsWithFTIndex();
        refresh();
        execute("select name, description, kind, _score from locations " +
                "where match((kind, name_description_ft 0.5), 'Planet earth') using most_fields with (analyzer='english') order by _score desc");
        assertThat(response.rowCount(), is(5L));
        assertThat(TestingHelpers.printedTable(response.rows()),
            is("Alpha Centauri| 4.1 light-years northwest of earth| Star System| 0.5176194\n" +
               "Bartledan| An Earthlike planet on which Arthur Dent lived for a short time, Bartledan is inhabited by Bartledanians, a race that appears human but only physically.| Planet| 0.38185036\n" +
               "| This Planet doesn't really exist| Planet| 0.17672017\n" +
               "Allosimanius Syneca| Allosimanius Syneca is a planet noted for ice, snow, mind-hurtling beauty and stunning cold.| Planet| 0.13267606\n" +
               "Galactic Sector QQ7 Active J Gamma| Galactic Sector QQ7 Active J Gamma contains the Sun Zarss, the planet Preliumtarn of the famed Sevorbeupstry and Quentulus Quazgar Mountains.| Galaxy| 0.10620621\n"));

        execute("select name, description, kind, _score from locations " +
                "where match((kind, name_description_ft 0.5), 'Planet earth') using cross_fields order by _score desc");
        assertThat(response.rowCount(), is(5L));
        assertThat(TestingHelpers.printedTable(response.rows()),
            is("Alpha Centauri| 4.1 light-years northwest of earth| Star System| 1.0352387\n" +
               "Bartledan| An Earthlike planet on which Arthur Dent lived for a short time, Bartledan is inhabited by Bartledanians, a race that appears human but only physically.| Planet| 0.7637007\n" +
               "| This Planet doesn't really exist| Planet| 0.35344034\n" +
               "Allosimanius Syneca| Allosimanius Syneca is a planet noted for ice, snow, mind-hurtling beauty and stunning cold.| Planet| 0.26535213\n" +
               "Galactic Sector QQ7 Active J Gamma| Galactic Sector QQ7 Active J Gamma contains the Sun Zarss, the planet Preliumtarn of the famed Sevorbeupstry and Quentulus Quazgar Mountains.| Galaxy| 0.21241242\n"));
    }

    @Test
    public void testSelectMatchAnd() throws Exception {
        execute("create table quotes (id int, quote string, " +
                "index quote_fulltext using fulltext(quote) with (analyzer='english')) with (number_of_replicas = 0)");
        execute("insert into quotes (id, quote) values (?, ?), (?, ?)",
            new Object[]{
                1, "Would it save you a lot of time if I just gave up and went mad now?",
                2, "Time is an illusion. Lunchtime doubly so"}
        );
        execute("refresh table quotes");

        execute("select quote from quotes where match(quote_fulltext, 'time') and id = 1");
        assertEquals(1L, response.rowCount());
    }

    @Test
    public void testSimpleMatchWithBoost() throws Exception {
        execute("create table characters ( " +
                "  id int primary key, " +
                "  name string, " +
                "  quote string, " +
                "  INDEX name_ft using fulltext(name) with (analyzer = 'english'), " +
                "  INDEX quote_ft using fulltext(quote) with (analyzer = 'english') " +
                ") clustered into 5 shards ");
        ensureYellow();
        execute("insert into characters (id, name, quote) values (?, ?, ?)", new Object[][]{
            new Object[]{1, "Arthur", "What a country. It's terribly small, tiny little country."},
            new Object[]{2, "Trillian", " No, it's a country. Off the coast of Africa."},
            new Object[]{3, "Marvin", " It won't work, I have an exceptionally large mind."}
        });
        refresh();
        execute("select characters.name AS characters_name, _score " +
                "from characters " +
                "where match(characters.quote_ft 2.0, 'country') order by _score desc");
        System.out.println(TestingHelpers.printedTable(response.rows()));
        assertThat(response.rows().length, is(2));
        assertThat(response.rows()[0][0], is("Arthur"));
        assertThat(response.rows()[0][1], is(0.3596026F));
        assertThat(response.rows()[1][0], is("Trillian"));
        assertThat(response.rows()[1][1], is(0.26152915F));
    }
}<|MERGE_RESOLUTION|>--- conflicted
+++ resolved
@@ -145,12 +145,6 @@
                                 INTERNAL_ERROR,
                                 BAD_REQUEST,
                                 4000));
-<<<<<<< HEAD
-        // This was never executed on the test before. What would be the expected behaviour. Since the exception is
-        // thrown the response is not updated.
-        // assertThat(response.rowCount(), is(0L));
-=======
->>>>>>> 44a64047
     }
 
     @Test


package org.elasticsearch.repositories.url;

import static io.crate.protocols.postgres.PGErrorStatus.INTERNAL_ERROR;
<<<<<<< HEAD
import static io.crate.rest.action.HttpErrorStatus.UNHANDLED_SERVER_ERROR;
=======
>>>>>>> 44a64047
import static io.crate.testing.Asserts.assertThrows;
import static io.crate.testing.SQLErrorMatcher.isSQLError;
import static io.netty.handler.codec.http.HttpResponseStatus.INTERNAL_SERVER_ERROR;
import static org.hamcrest.Matchers.is;

import java.io.File;
import java.util.ArrayList;
import java.util.Collection;

import org.elasticsearch.common.settings.Settings;
import org.elasticsearch.plugin.repository.url.URLRepositoryPlugin;
import org.elasticsearch.plugins.Plugin;
import org.junit.Before;
import org.junit.ClassRule;
import org.junit.Test;
import org.junit.rules.TemporaryFolder;

import io.crate.integrationtests.SQLTransportIntegrationTest;

public class URLRepositoryITest extends SQLTransportIntegrationTest {

    @ClassRule
    public static final TemporaryFolder TEMPORARY_FOLDER = new TemporaryFolder();

    private File defaultRepositoryLocation;

    @Override
    protected Settings nodeSettings(int nodeOrdinal) {
        return Settings.builder().put(super.nodeSettings(nodeOrdinal))
            .put("path.repo", TEMPORARY_FOLDER.getRoot().getAbsolutePath())
            .build();
    }

    @Override
    protected Collection<Class<? extends Plugin>> nodePlugins() {
        var plugins = new ArrayList<>(super.nodePlugins());
        plugins.add(URLRepositoryPlugin.class);
        return plugins;
    }

    @Before
    public void createRepository() throws Exception {
        defaultRepositoryLocation = TEMPORARY_FOLDER.newFolder();
        execute("CREATE REPOSITORY my_repo TYPE \"fs\" with (location=?, compress=True)",
            new Object[]{defaultRepositoryLocation.getAbsolutePath()});
        assertThat(response.rowCount(), is(1L));
    }

    @Test
    public void testCreateSnapshotInURLRepoFails() throws Exception {
        // lets be sure the repository location contains some data, empty directories will result in "no data found" error instead
        execute("CREATE SNAPSHOT my_repo.my_snapshot ALL WITH (wait_for_completion=true)");

        // URL Repositories are always marked as read_only, use the same location that the existing repository to have valid data
        execute("CREATE REPOSITORY uri_repo TYPE url WITH (url=?)",
            new Object[]{defaultRepositoryLocation.toURI().toString()});
        waitNoPendingTasksOnAll();

        assertThrows(() -> execute("CREATE SNAPSHOT uri_repo.my_snapshot ALL WITH (wait_for_completion=true)"),
<<<<<<< HEAD
                     isSQLError(
                         is("[uri_repo] cannot create snapshot in a readonly repository"),
=======
                     isSQLError(is("[uri_repo] cannot create snapshot in a readonly repository"),
>>>>>>> 44a64047
                         INTERNAL_ERROR,
                         INTERNAL_SERVER_ERROR,
                         5000));
    }

}<|MERGE_RESOLUTION|>--- conflicted
+++ resolved
@@ -2,10 +2,6 @@
 package org.elasticsearch.repositories.url;
 
 import static io.crate.protocols.postgres.PGErrorStatus.INTERNAL_ERROR;
-<<<<<<< HEAD
-import static io.crate.rest.action.HttpErrorStatus.UNHANDLED_SERVER_ERROR;
-=======
->>>>>>> 44a64047
 import static io.crate.testing.Asserts.assertThrows;
 import static io.crate.testing.SQLErrorMatcher.isSQLError;
 import static io.netty.handler.codec.http.HttpResponseStatus.INTERNAL_SERVER_ERROR;
@@ -65,15 +61,10 @@
         waitNoPendingTasksOnAll();
 
         assertThrows(() -> execute("CREATE SNAPSHOT uri_repo.my_snapshot ALL WITH (wait_for_completion=true)"),
-<<<<<<< HEAD
-                     isSQLError(
-                         is("[uri_repo] cannot create snapshot in a readonly repository"),
-=======
                      isSQLError(is("[uri_repo] cannot create snapshot in a readonly repository"),
->>>>>>> 44a64047
-                         INTERNAL_ERROR,
-                         INTERNAL_SERVER_ERROR,
-                         5000));
+                                INTERNAL_ERROR,
+                                INTERNAL_SERVER_ERROR,
+                                5000));
     }
 
 }
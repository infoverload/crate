/*
 * Licensed to Crate under one or more contributor license agreements.
 * See the NOTICE file distributed with this work for additional
 * information regarding copyright ownership.  Crate licenses this file
 * to you under the Apache License, Version 2.0 (the "License"); you may
 * not use this file except in compliance with the License.  You may
 * obtain a copy of the License at
 *
 *     http://www.apache.org/licenses/LICENSE-2.0
 *
 * Unless required by applicable law or agreed to in writing, software
 * distributed under the License is distributed on an "AS IS" BASIS,
 * WITHOUT WARRANTIES OR CONDITIONS OF ANY KIND, either express or
 * implied.  See the License for the specific language governing
 * permissions and limitations under the License.
 *
 * However, if you have executed another commercial license agreement
 * with Crate these terms will supersede the license and you may use the
 * software solely pursuant to the terms of the relevant commercial
 * agreement.
 */

package io.crate.integrationtests;

<<<<<<< HEAD
import io.crate.protocols.postgres.PGErrorStatus;
=======
>>>>>>> 44a64047
import io.crate.testing.TestingHelpers;
import io.netty.handler.codec.http.HttpResponseStatus;
import org.elasticsearch.test.ESIntegTestCase;
import org.junit.Rule;
import org.junit.Test;
import org.junit.rules.TemporaryFolder;

<<<<<<< HEAD
import static io.crate.testing.Asserts.assertThrows;
import static io.crate.testing.SQLErrorMatcher.isSQLError;
=======
import static io.crate.protocols.postgres.PGErrorStatus.INTERNAL_ERROR;
import static io.crate.testing.Asserts.assertThrows;
import static io.crate.testing.SQLErrorMatcher.isSQLError;
import static io.netty.handler.codec.http.HttpResponseStatus.NOT_FOUND;
>>>>>>> 44a64047
import static org.hamcrest.Matchers.allOf;
import static org.hamcrest.Matchers.containsString;
import static org.hamcrest.Matchers.lessThanOrEqualTo;
import static org.hamcrest.core.Is.is;

@ESIntegTestCase.ClusterScope(minNumDataNodes = 2)
public class OptimizeTableIntegrationTest extends SQLHttpIntegrationTest {

    @Rule
    public TemporaryFolder folder = new TemporaryFolder();

    @Test
    public void testOptimize() throws Exception {
        execute("create table test (id int primary key, name string)");
        ensureYellow();
        execute("insert into test (id, name) values (0, 'Trillian'), (1, 'Ford'), (2, 'Zaphod')");
        execute("select count(*) from test");
        assertThat((long) response.rows()[0][0], lessThanOrEqualTo(3L));

        execute("delete from test where id=1");
        refresh();
        execute("optimize table test");
        assertThat(response.rowCount(), is(1L));
        assertThat(response.rows().length, is(0));

        execute("select count(*) from test");
        assertThat(response.rows()[0][0], is(2L));
    }

    @Test
    public void testOptimizeBlobTables() throws Exception {
        execute("create blob table blobs with (number_of_replicas = 0)");
        ensureYellow();

        for (String content : new String[]{"bar", "foo", "buzz", "crateDB"}) {
            upload("blobs", content);
        }
        refresh();

        execute("optimize table blob.blobs");
        assertThat(response.rowCount(), is(1L));
        assertThat(response.rows().length, is(0));

        execute("select digest from blob.blobs");
        assertThat(TestingHelpers.printedTable(response.rows()),
            allOf(
                containsString("626f48d2188e903dc1f373f34eebd063b7ca9ff8\n"),
                containsString("62cdb7020ff920e5aa642c3d4066950dd1f01f4d\n"),
                containsString("0beec7b5ea3f0fdbc95d0dd47f3c5bc275da8a33\n"),
                containsString("6bb2f7cc9eae6a77bcb13cac64098b5fd2b6964b\n")));

    }

    @Test
    public void testOptimizeWithParams() throws Exception {
        execute("create table test (id int primary key, name string)");
        ensureYellow();
        execute("insert into test (id, name) values (0, 'Trillian'), (1, 'Ford'), (2, 'Zaphod')");
        execute("select count(*) from test");
        assertThat((long) response.rows()[0][0], lessThanOrEqualTo(3L));

        execute("delete from test where id=1");
        refresh();
        execute("optimize table test with (max_num_segments=1, only_expunge_deletes=true)");
        assertThat(response.rowCount(), is(1L));
        assertThat(response.rows().length, is(0));

        execute("select count(*) from test");
        assertThat(response.rows()[0][0], is(2L));
    }

    @Test
    public void testOptimizeEmptyPartitionedTable() {
        execute(
            "create table parted (" +
            "   id integer," +
            "   name string," +
            "   date timestamp with time zone" +
            ") partitioned by (date) with (refresh_interval=0)");
        ensureYellow();

        assertThrows(() -> execute("optimize table parted partition(date=0)"),
                     isSQLError(is(String.format("No partition for table '%s' with ident '04130' exists", getFqn("parted"))),
<<<<<<< HEAD
                                PGErrorStatus.INTERNAL_ERROR,
                                HttpResponseStatus.NOT_FOUND,
=======
                                INTERNAL_ERROR,
                                NOT_FOUND,
>>>>>>> 44a64047
                                4046));
    }

    @Test
    public void testOptimizePartitionedTableAllPartitions() {
        execute(
            "create table parted (" +
            "   id integer," +
            "   name string," +
            "   date timestamp with time zone" +
            ") partitioned by (date)");
        ensureYellow();

        execute("insert into parted (id, name, date) values " +
                "(1, 'Trillian', '1970-01-01'), " +
                "(2, 'Groucho', '1970-01-01'), " +
                "(3, 'Harpo', '1970-01-07'), " +
                "(4, 'Arthur', '1970-01-07')");
        assertThat(response.rowCount(), is(4L));
        refresh();

        execute("select count(*) from parted");
        assertThat(response.rows()[0][0], is(4L));

        execute("delete from parted where id in (1, 4)");
        refresh();
        execute("optimize table parted");
        assertThat(response.rowCount(), is(2L));
        assertThat(response.rows().length, is(0));

        // assert that all data is available after optimize
        execute("select count(*) from parted");
        assertThat(response.rows()[0][0], is(2L));
    }

    @Test
    public void testOptimizePartitionedTableSinglePartitions() {
        execute(
            "create table parted (" +
            "   id integer," +
            "   name string," +
            "   date timestamp with time zone" +
            ") partitioned by (date) with (number_of_replicas=0, refresh_interval=-1)");
        ensureYellow();
        execute("insert into parted (id, name, date) values " +
                "(1, 'Trillian', '1970-01-01')," +
                "(2, 'Groucho', '1970-01-01')," +
                "(3, 'Harpo', '1970-01-05')," +
                "(4, 'Zeppo', '1970-01-05')," +
                "(5, 'Chico', '1970-01-07')," +
                "(6, 'Arthur', '1970-01-08')");
        assertThat(response.rowCount(), is(6L));
        refresh();

        // assert that after refresh all rows are available
        execute("select * from parted");
        assertThat(response.rowCount(), is(6L));

        execute("delete from parted where id=3");
        refresh();
        execute("optimize table parted PARTITION (date='1970-01-01')");
        assertThat(response.rowCount(), is(1L));
        assertThat(response.rows().length, is(0));

        // assert all partition rows are available after optimize
        execute("select * from parted where date='1970-01-01'");
        assertThat(response.rowCount(), is(2L));

        execute("delete from parted where id=4");
        refresh();
        execute("optimize table parted PARTITION (date='1970-01-07')");
        assertThat(response.rowCount(), is(1L));

        // assert all partition rows are available after optimize
        execute("select * from parted where date='1970-01-07'");
        assertThat(response.rowCount(), is(1L));
    }

    @Test
    public void testOptimizeMultipleTablesWithPartition() {
        execute(
            "create table t1 (" +
            "   id integer, " +
            "   name string, " +
            "   age integer, " +
            "   date timestamp with time zone" +
            ") partitioned by (date, age) " +
            "with (number_of_replicas=0, refresh_interval=-1)");
        ensureYellow();

        execute("insert into t1 (id, name, age, date) values " +
                "(1, 'Trillian', 90, '1970-01-01')," +
                "(2, 'Marvin', 50, '1970-01-07')," +
                "(3, 'Arthur', 50, '1970-01-07')," +
                "(4, 'Zaphod', 90, '1970-01-01')");
        assertThat(response.rowCount(), is(4L));

        refresh();
        execute("select * from t1");
        assertThat(response.rowCount(), is(4L));

        execute("delete from t1 where id in (1, 2)");
        refresh();
        execute("optimize table t1 partition (age=50, date='1970-01-07')," +
                "               t1 partition (age=90, date='1970-01-01')");
        assertThat(response.rowCount(), is(2L));
        assertThat(response.rows().length, is(0));

        execute("select * from t1");
        assertThat(response.rowCount(), is(2L));
    }
}<|MERGE_RESOLUTION|>--- conflicted
+++ resolved
@@ -22,26 +22,16 @@
 
 package io.crate.integrationtests;
 
-<<<<<<< HEAD
-import io.crate.protocols.postgres.PGErrorStatus;
-=======
->>>>>>> 44a64047
 import io.crate.testing.TestingHelpers;
-import io.netty.handler.codec.http.HttpResponseStatus;
 import org.elasticsearch.test.ESIntegTestCase;
 import org.junit.Rule;
 import org.junit.Test;
 import org.junit.rules.TemporaryFolder;
 
-<<<<<<< HEAD
 import static io.crate.testing.Asserts.assertThrows;
 import static io.crate.testing.SQLErrorMatcher.isSQLError;
-=======
 import static io.crate.protocols.postgres.PGErrorStatus.INTERNAL_ERROR;
-import static io.crate.testing.Asserts.assertThrows;
-import static io.crate.testing.SQLErrorMatcher.isSQLError;
 import static io.netty.handler.codec.http.HttpResponseStatus.NOT_FOUND;
->>>>>>> 44a64047
 import static org.hamcrest.Matchers.allOf;
 import static org.hamcrest.Matchers.containsString;
 import static org.hamcrest.Matchers.lessThanOrEqualTo;
@@ -125,13 +115,8 @@
 
         assertThrows(() -> execute("optimize table parted partition(date=0)"),
                      isSQLError(is(String.format("No partition for table '%s' with ident '04130' exists", getFqn("parted"))),
-<<<<<<< HEAD
-                                PGErrorStatus.INTERNAL_ERROR,
-                                HttpResponseStatus.NOT_FOUND,
-=======
                                 INTERNAL_ERROR,
                                 NOT_FOUND,
->>>>>>> 44a64047
                                 4046));
     }
 

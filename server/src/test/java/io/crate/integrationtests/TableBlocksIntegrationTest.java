--- conflicted
+++ resolved
@@ -66,12 +66,7 @@
         ensureYellow();
 
         assertThrows(() -> execute("insert into t1 (id) values (1)"),
-<<<<<<< HEAD
-                     isSQLError(
-                         is(String.format(Locale.ENGLISH,
-=======
                      isSQLError(is(String.format(Locale.ENGLISH,
->>>>>>> 44a64047
                                           "The relation \"%s.t1\" doesn't support or allow INSERT operations.",
                                           sqlExecutor.getCurrentSchema())),
                          INTERNAL_ERROR,
@@ -85,12 +80,7 @@
         ensureYellow();
 
         assertThrows(() -> execute("update t1 set id = 2"),
-<<<<<<< HEAD
-                     isSQLError(
-                         is(String.format(Locale.ENGLISH,
-=======
                      isSQLError(is(String.format(Locale.ENGLISH,
->>>>>>> 44a64047
                                           "The relation \"%s.t1\" doesn't support or allow UPDATE operations.",
                                           sqlExecutor.getCurrentSchema())),
                          INTERNAL_ERROR,
@@ -104,15 +94,8 @@
         ensureYellow();
 
         assertThrows(() -> execute("delete from t1"),
-<<<<<<< HEAD
-                     isSQLError(
-                         is(String.format(Locale.ENGLISH,
-                                          "The relation \"%s.t1\" doesn't support or allow DELETE operations.",
-                                          sqlExecutor.getCurrentSchema())),
-=======
                      isSQLError(is(String.format(Locale.ENGLISH, "The relation \"%s.t1\" doesn't support or" +
                                                                  " allow DELETE operations.", sqlExecutor.getCurrentSchema())),
->>>>>>> 44a64047
                          INTERNAL_ERROR,
                          BAD_REQUEST,
                          4007));
@@ -124,18 +107,13 @@
         ensureYellow();
 
         assertThrows(() -> execute("drop table t1"),
-<<<<<<< HEAD
-                     isSQLError(
-                         is(String.format(Locale.ENGLISH,
-                                          "The relation \"%s.t1\" doesn't support or allow DROP operations.",
-                                          sqlExecutor.getCurrentSchema())),
-=======
-                     isSQLError(is(String.format(Locale.ENGLISH, "The relation \"%s.t1\" doesn't support or" +
-                                                                 " allow DROP operations.", sqlExecutor.getCurrentSchema())),
->>>>>>> 44a64047
-                         INTERNAL_ERROR,
-                         BAD_REQUEST,
-                         4007));
+                     isSQLError(is(String.format(Locale.ENGLISH,
+                                                 "The relation \"%s.t1\" doesn't support or" +
+                                                 " allow DROP operations.",
+                                                 sqlExecutor.getCurrentSchema())),
+                                INTERNAL_ERROR,
+                                BAD_REQUEST,
+                                4007));
     }
 
     @Test
@@ -144,15 +122,8 @@
         ensureYellow();
 
         assertThrows(() -> execute("alter table t1 add column name string"),
-<<<<<<< HEAD
-                     isSQLError(
-                         is(String.format(Locale.ENGLISH,
-                                          "The relation \"%s.t1\" doesn't support or allow ALTER operations.",
-                                          sqlExecutor.getCurrentSchema())),
-=======
                      isSQLError(is(String.format(Locale.ENGLISH, "The relation \"%s.t1\" doesn't support or " +
                                                                  "allow ALTER operations.", sqlExecutor.getCurrentSchema())),
->>>>>>> 44a64047
                          INTERNAL_ERROR,
                          BAD_REQUEST,
                          4007));
@@ -164,15 +135,8 @@
         ensureYellow();
 
         assertThrows(() -> execute("alter table t1 set (number_of_replicas = 1)"),
-<<<<<<< HEAD
-                     isSQLError(
-                         is(String.format(Locale.ENGLISH,
-                                          "The relation \"%s.t1\" doesn't support or allow ALTER operations.",
-                                          sqlExecutor.getCurrentSchema())),
-=======
                      isSQLError(is(String.format(Locale.ENGLISH, "The relation \"%s.t1\" doesn't support " +
                                                                  "or allow ALTER operations.", sqlExecutor.getCurrentSchema())),
->>>>>>> 44a64047
                          INTERNAL_ERROR,
                          BAD_REQUEST,
                          4007));
@@ -198,15 +162,8 @@
         execute("insert into t1 (id) values (1)");
 
         assertThrows(() -> execute("select * from t1"),
-<<<<<<< HEAD
-                     isSQLError(
-                         is(String.format(Locale.ENGLISH,
-                                          "The relation \"%s.t1\" doesn't support or allow READ operations.",
-                                          sqlExecutor.getCurrentSchema())),
-=======
                      isSQLError(is(String.format(Locale.ENGLISH, "The relation \"%s.t1\" doesn't support or " +
                                                                  "allow READ operations.", sqlExecutor.getCurrentSchema())),
->>>>>>> 44a64047
                          INTERNAL_ERROR,
                          BAD_REQUEST,
                          4007));
@@ -220,15 +177,8 @@
         execute("insert into t1 (id) values (1)");
 
         assertThrows(() -> execute("insert into t2 (id) (select id from t1)"),
-<<<<<<< HEAD
-                     isSQLError(
-                         is(String.format(Locale.ENGLISH,
-                                          "The relation \"%s.t1\" doesn't support or allow READ operations.",
-                                          sqlExecutor.getCurrentSchema())),
-=======
                      isSQLError(is(String.format(Locale.ENGLISH, "The relation \"%s.t1\" doesn't support or " +
                                                                  "allow READ operations.", sqlExecutor.getCurrentSchema())),
->>>>>>> 44a64047
                          INTERNAL_ERROR,
                          BAD_REQUEST,
                          4007));
@@ -241,15 +191,8 @@
         ensureYellow();
 
         assertThrows(() -> execute("select * from t2, t1"),
-<<<<<<< HEAD
-                     isSQLError(
-                         is(String.format(Locale.ENGLISH,
-                                          "The relation \"%s.t1\" doesn't support or allow READ operations.",
-                                          sqlExecutor.getCurrentSchema())),
-=======
                      isSQLError(is(String.format(Locale.ENGLISH, "The relation \"%s.t1\" doesn't support" +
                                                                  " or allow READ operations.", sqlExecutor.getCurrentSchema())),
->>>>>>> 44a64047
                          INTERNAL_ERROR,
                          BAD_REQUEST,
                          4007));
@@ -260,15 +203,8 @@
         execute("create table t1 (id integer) with (number_of_replicas = 0, \"blocks.read\" = true)");
 
         assertThrows(() -> execute("copy t1 to DIRECTORY '/tmp/'"),
-<<<<<<< HEAD
-                     isSQLError(
-                         is(String.format(Locale.ENGLISH,
-                                          "The relation \"%s.t1\" doesn't support or allow COPY TO operations.",
-                                          sqlExecutor.getCurrentSchema())),
-=======
                      isSQLError(is(String.format(Locale.ENGLISH, "The relation \"%s.t1\" doesn't support or " +
                                                                  "allow COPY TO operations.", sqlExecutor.getCurrentSchema())),
->>>>>>> 44a64047
                          INTERNAL_ERROR,
                          BAD_REQUEST,
                          4007));
@@ -280,15 +216,8 @@
         ensureYellow();
 
         assertThrows(() -> execute("copy t1 from '/tmp'"),
-<<<<<<< HEAD
-                     isSQLError(
-                         is(String.format(Locale.ENGLISH,
-                                          "The relation \"%s.t1\" doesn't support or allow INSERT operations.",
-                                          sqlExecutor.getCurrentSchema())),
-=======
                      isSQLError(is(String.format(Locale.ENGLISH, "The relation \"%s.t1\" doesn't support " +
                                                                  "or allow INSERT operations.", sqlExecutor.getCurrentSchema())),
->>>>>>> 44a64047
                          INTERNAL_ERROR,
                          BAD_REQUEST,
                          4007));
@@ -302,15 +231,8 @@
             new Object[]{TEMPORARY_FOLDER.newFolder().getAbsolutePath()});
 
         assertThrows(() -> execute("CREATE SNAPSHOT repo.snap TABLE t1 WITH (wait_for_completion=true)"),
-<<<<<<< HEAD
-                     isSQLError(
-                         is(String.format(Locale.ENGLISH,
-                                          "The relation \"%s.t1\" doesn't support or allow CREATE SNAPSHOT operations.",
-                                          sqlExecutor.getCurrentSchema())),
-=======
                      isSQLError(is(String.format(Locale.ENGLISH, "The relation \"%s.t1\" doesn't support or " +
                                                                  "allow CREATE SNAPSHOT operations.", sqlExecutor.getCurrentSchema())),
->>>>>>> 44a64047
                          INTERNAL_ERROR,
                          BAD_REQUEST,
                          4007));
@@ -324,15 +246,8 @@
             new Object[]{TEMPORARY_FOLDER.newFolder().getAbsolutePath()});
 
         assertThrows(() -> execute("CREATE SNAPSHOT repo.snap ALL WITH (wait_for_completion=true)"),
-<<<<<<< HEAD
-                     isSQLError(
-                         is(String.format(Locale.ENGLISH,
-                                          "The relation \"%s.t1\" doesn't support or allow READ operations.",
-                                          sqlExecutor.getCurrentSchema())),
-=======
                      isSQLError(is(String.format(Locale.ENGLISH, "The relation \"%s.t1\" doesn't support or " +
                                                                  "allow READ operations.", sqlExecutor.getCurrentSchema())),
->>>>>>> 44a64047
                          INTERNAL_ERROR,
                          BAD_REQUEST,
                          4007));
@@ -354,19 +269,11 @@
 
         assertThrows(() -> execute("insert into t1 (id, name, date) values (?, ?, ?)",
                                    new Object[]{1, "Ford", 13959981214861L}),
-<<<<<<< HEAD
-                     isSQLError(
-                         is(String.format(Locale.ENGLISH,
-                                          "The relation \"%s.t1\" doesn't support or allow INSERT operations, " +
-                                          "as it is read-only.",
-                                          sqlExecutor.getCurrentSchema())),
-=======
                      isSQLError(is(String.format(Locale.ENGLISH, "The relation \"%s.t1\" doesn't support or " +
                                                                  "allow INSERT operations, " + "as it is read-only.",
                                                  sqlExecutor.getCurrentSchema())),
->>>>>>> 44a64047
-                         INTERNAL_ERROR,
-                         BAD_REQUEST,
-                         4007));
+                                INTERNAL_ERROR,
+                                BAD_REQUEST,
+                                4007));
     }
 }
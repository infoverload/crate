/*
 * Licensed to Crate under one or more contributor license agreements.
 * See the NOTICE file distributed with this work for additional
 * information regarding copyright ownership.  Crate licenses this file
 * to you under the Apache License, Version 2.0 (the "License"); you may
 * not use this file except in compliance with the License.  You may
 * obtain a copy of the License at
 *
 *     http://www.apache.org/licenses/LICENSE-2.0
 *
 * Unless required by applicable law or agreed to in writing, software
 * distributed under the License is distributed on an "AS IS" BASIS,
 * WITHOUT WARRANTIES OR CONDITIONS OF ANY KIND, either express or
 * implied.  See the License for the specific language governing
 * permissions and limitations under the License.
 *
 * However, if you have executed another commercial license agreement
 * with Crate these terms will supersede the license and you may use the
 * software solely pursuant to the terms of the relevant commercial
 * agreement.
 */

package io.crate.integrationtests;

import io.crate.action.sql.SQLOperations;
import io.crate.exceptions.VersioninigValidationException;
import io.crate.protocols.postgres.PGErrorStatus;
import io.crate.testing.SQLTransportExecutor;
import io.netty.handler.codec.http.HttpResponseStatus;
import org.elasticsearch.client.Client;
import org.elasticsearch.common.settings.Settings;
import org.elasticsearch.test.ESIntegTestCase;
import org.junit.Test;

import javax.annotation.Nullable;

<<<<<<< HEAD
import static io.crate.testing.Asserts.assertThrows;
import static io.crate.testing.SQLErrorMatcher.isSQLError;
=======
import static io.crate.protocols.postgres.PGErrorStatus.INTERNAL_ERROR;
import static io.crate.testing.Asserts.assertThrows;
import static io.crate.testing.SQLErrorMatcher.isSQLError;
import static io.netty.handler.codec.http.HttpResponseStatus.BAD_REQUEST;
>>>>>>> 44a64047
import static org.hamcrest.Matchers.containsString;

@ESIntegTestCase.ClusterScope(numDataNodes = 1, numClientNodes = 1, supportsDedicatedMasters = false)
public class JobIntegrationTest extends SQLTransportIntegrationTest {

    @Override
    protected Settings nodeSettings(int nodeOrdinal) {
        return Settings.builder()
            .put(super.nodeSettings(nodeOrdinal))
            .build();
    }

    public JobIntegrationTest() {
        // ensure that the client node is used as handler and has no collectphase
        super(new SQLTransportExecutor(
            new SQLTransportExecutor.ClientProvider() {
                @Override
                public Client client() {
                    return internalCluster().coordOnlyNodeClient();
                }

                @Nullable
                @Override
                public String pgUrl() {
                    return null;
                }

                @Override
                public SQLOperations sqlOperations() {
                    return internalCluster().getInstance(SQLOperations.class);
                }
            }
        ));
    }

    @Test
    public void testFailurePropagationNonLocalCollectPhase() throws Exception {
        execute("create table users (name string) clustered into 1 shards with (number_of_replicas=0)");
        ensureYellow();

        assertThrows(() -> execute("insert into users (name) (select name from users where _version = 1)"),
                     isSQLError(containsString(VersioninigValidationException.VERSION_COLUMN_USAGE_MSG),
<<<<<<< HEAD
                                PGErrorStatus.INTERNAL_ERROR,
                                HttpResponseStatus.BAD_REQUEST,
=======
                                INTERNAL_ERROR,
                                BAD_REQUEST,
>>>>>>> 44a64047
                                4000));

        assertThrows(() -> execute("select name from users where _version = 1"),
                     isSQLError(containsString(VersioninigValidationException.VERSION_COLUMN_USAGE_MSG),
<<<<<<< HEAD
                                PGErrorStatus.INTERNAL_ERROR,
                                HttpResponseStatus.BAD_REQUEST,
=======
                                INTERNAL_ERROR,
                                BAD_REQUEST,
>>>>>>> 44a64047
                                4000));
    }
}<|MERGE_RESOLUTION|>--- conflicted
+++ resolved
@@ -24,9 +24,7 @@
 
 import io.crate.action.sql.SQLOperations;
 import io.crate.exceptions.VersioninigValidationException;
-import io.crate.protocols.postgres.PGErrorStatus;
 import io.crate.testing.SQLTransportExecutor;
-import io.netty.handler.codec.http.HttpResponseStatus;
 import org.elasticsearch.client.Client;
 import org.elasticsearch.common.settings.Settings;
 import org.elasticsearch.test.ESIntegTestCase;
@@ -34,15 +32,10 @@
 
 import javax.annotation.Nullable;
 
-<<<<<<< HEAD
-import static io.crate.testing.Asserts.assertThrows;
-import static io.crate.testing.SQLErrorMatcher.isSQLError;
-=======
 import static io.crate.protocols.postgres.PGErrorStatus.INTERNAL_ERROR;
 import static io.crate.testing.Asserts.assertThrows;
 import static io.crate.testing.SQLErrorMatcher.isSQLError;
 import static io.netty.handler.codec.http.HttpResponseStatus.BAD_REQUEST;
->>>>>>> 44a64047
 import static org.hamcrest.Matchers.containsString;
 
 @ESIntegTestCase.ClusterScope(numDataNodes = 1, numClientNodes = 1, supportsDedicatedMasters = false)
@@ -85,24 +78,14 @@
 
         assertThrows(() -> execute("insert into users (name) (select name from users where _version = 1)"),
                      isSQLError(containsString(VersioninigValidationException.VERSION_COLUMN_USAGE_MSG),
-<<<<<<< HEAD
-                                PGErrorStatus.INTERNAL_ERROR,
-                                HttpResponseStatus.BAD_REQUEST,
-=======
                                 INTERNAL_ERROR,
                                 BAD_REQUEST,
->>>>>>> 44a64047
                                 4000));
 
         assertThrows(() -> execute("select name from users where _version = 1"),
                      isSQLError(containsString(VersioninigValidationException.VERSION_COLUMN_USAGE_MSG),
-<<<<<<< HEAD
-                                PGErrorStatus.INTERNAL_ERROR,
-                                HttpResponseStatus.BAD_REQUEST,
-=======
                                 INTERNAL_ERROR,
                                 BAD_REQUEST,
->>>>>>> 44a64047
                                 4000));
     }
 }